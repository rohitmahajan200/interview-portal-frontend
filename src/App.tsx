import {
  createBrowserRouter,
  RouterProvider,
} from "react-router-dom";

import { LoginForm } from "@/components/login-form";
import { EmailVerification } from "./components/emailVerification";
import Header from "./components/header";
import { RegisterForm } from "./components/Register-form";
import Dashboard from "./components/Dashboard";
import OTPLoginForm from "./components/OTPLoginForm";


function App() {
  // Define all application routes
  const router = createBrowserRouter([
    {
      path: "/",                  // Login route
      element: <LoginForm />,
    },
    {
      path: "/dashboard",         // Dashboard route
      element: <Dashboard />,
    },
    {
      path: "/register/candidate", // Registration form route
      element: <RegisterForm />,
    },
    {
<<<<<<< HEAD
      path: "/login/otp",
      element: <OTPLoginForm />,
    },
=======
      path:"/email-verification",
      element:<EmailVerification /> //Email verification informative form
    }
>>>>>>> 9299632e
  ]);

  return (
    <>
      <Header />                    {/* Common header for all pages */}
      
      <RouterProvider router={router} /> {/* Provide router to the app */}
    </>
  );
}

export default App;<|MERGE_RESOLUTION|>--- conflicted
+++ resolved
@@ -27,15 +27,13 @@
       element: <RegisterForm />,
     },
     {
-<<<<<<< HEAD
       path: "/login/otp",
       element: <OTPLoginForm />,
     },
-=======
+    {
       path:"/email-verification",
       element:<EmailVerification /> //Email verification informative form
     }
->>>>>>> 9299632e
   ]);
 
   return (
