--- conflicted
+++ resolved
@@ -125,33 +125,11 @@
 
     /* Technical assessment -------------------------------------------------- */
     const token = row.access_token;
-<<<<<<< HEAD
     if (!token) return;
     if (row.is_seb) {
       setShowSebDialog(row);
       return;
     }
-=======
-    if (!token) {
-      console.warn("Missing access_token for technical assessment");
-      return;
-    }
-
-    if (row.is_seb) {
-      const apiBase =
-        (import.meta as any).env?.VITE_API_URL ?? window.location.origin;
-      const host = apiBase.replace(/^https?:\/\//, "").replace(/\/$/, "");
-      // Add the token as a query param for SEB
-      window.location.href = `seb://${host}/candidates/seb/config?token=${row.access_token}`;
-      return;
-    }
-
-
-    /* Standard web flow (include token) ------------------------------------- */
-    const feBase =
-      ((import.meta as any).env?.VITE_FRONTEND_URL || "").replace(/\/$/, "");
-    window.location.href = `${feBase}/start-assessment?token=${token}`;
->>>>>>> 446c002f
   };
 
   /* ------------------------------ Data fetch ------------------------------ */
