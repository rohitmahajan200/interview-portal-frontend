import React, { useState } from "react";
import {
  Select,
  SelectContent,
  SelectItem,
  SelectTrigger,
  SelectValue,
} from "../ui/select";
import { Badge } from "../ui/badge";
import { Button } from "../ui/button";
import { Card, CardContent, CardHeader } from "../ui/card";
import { Avatar, AvatarFallback, AvatarImage } from "../ui/avatar";
import { Input } from "../ui/input";
import {
  Search,
  ChevronDown,
  ChevronRight,
  Mail,
  Phone,
  UserIcon,
  Video,
  FileText,
  BarChart3,
  MessageSquare,
  ArrowRight,
  Copy,
  ExternalLink,
  Loader2,
  X,
  Circle,
  CirclePause,
  CircleX,
  CircleCheck,
  ShieldCheckIcon,
  Check,
} from "lucide-react";
import { StageCircle } from "../ui/StageCircle";
import toast from "react-hot-toast";

interface ManagerCandidate {
  _id: string;
  first_name: string;
  last_name: string;
  email: string;
  phone?: string;
  date_of_birth: string;
  gender: "male" | "female" | "other";
  address: string;
  current_stage: string;
  status: string;
  applied_job?: {
    _id: string;
    name: string;
    description?: {
      time?: string;
      country?: string;
      location?: string;
      expInYears?: string;
      salary?: string;
      jobId?: string;
    };
  };
  profile_photo_url?: {
    url: string;
    publicId: string;
    _id: string;
  };
  portfolio_url?: string | null;
  // Fixed: Changed from string[] to proper document objects
  documents?: Array<{
    _id: string;
    document_type: string;
    document_url: string;
  }>;
  hired_docs?: Array<{
    _id: string;
    document_type: string;
    document_url: string;
  }>;
  assessments?: Array<{
    _id: string;
    assigned_by: {
      _id: string;
      name: string;
      role: string;
    };
    due_at: string;
    status: string;
  }>;
  hrQuestionnaire?: string[];
  interviews?: Array<{
    _id: string;
    title?: string;
    status: string;
    scheduled_at?: string;
    type?: string;
    platform?: string;
    meeting_link?: string;
    canJoinMeeting?: boolean;
    interviewers?: Array<{
      _id: string;
      name: string;
    }>;
    remarks?: Array<{
      provider: {
        name: string;
      };
      remark: string;
      created_at: string;
    }>;
  }>;
  default_hr_responses?: Array<{
    question_text: string;
    response: string;
    input_type: string;
    _id: string;
  }>;
  stage_history?: string[];
  internal_feedback?: Array<{
    feedback_by: {
      _id: string;
      name: string;
      role: string;
    };
    feedback: string;
    _id: string;
    feedback_at: string;
  }>;
  shortlisted: boolean;
  email_verified: boolean;
  flagged_for_deletion: boolean;
  assigned_manager: boolean;
  registration_date: string;
  createdAt: string;
  updatedAt: string;
  last_login?: string;
  __v: number;
  progress_metrics?: {
    stages_completed: number;
    total_assessments: number;
    completed_interviews: number;
    pending_interviews: number;
    documents_uploaded: number;
    feedback_count: number;
    hr_questionnaire_completed: boolean;
    current_stage_duration: number;
  };
}

interface DetailedCandidate {
  _id: string;
  first_name: string;
  last_name: string;
  email: string;
  phone?: string;
  date_of_birth: string;
  gender: "male" | "female" | "other";
  address: string;
  current_stage: string;
  status: string;
  applied_job?: {
    _id: string;
    name: string;
    description?: {
      time?: string;
      country?: string;
      location?: string;
      expInYears?: string;
      salary?: string;
      jobId?: string;
    };
  };
  profile_photo_url?: {
    url: string;
    publicId: string;
    _id: string;
  };
  portfolio_url?: string | null;
  documents: Array<{
    _id: string;
    document_type: string;
    document_url: string;
  }>;
  hired_docs: Array<{
    _id: string;
    document_type: string;
    document_url: string;
  }>;
  hrQuestionnaire: Array<{
    _id: string;
    assigned_by: {
      _id: string;
      name: string;
      role: string;
    };
    due_at: string;
    status: string;
  }>;
  stage_history: Array<{
    _id: string;
    from_stage?: string;
    to_stage: string;
    changed_by?: string;
    action: string;
    remarks: string;
    changed_at: string;
  }>;
  interviews: Array<{
    _id: string;
    title?: string;
    status: string;
    scheduled_at?: string;
    type?: string;
    platform?: string;
    meeting_link?: string;
    canJoinMeeting?: boolean;
    interviewers?: Array<{
      _id: string;
      name: string;
    }>;
    remarks?: Array<{
      provider: {
        name: string;
      };
      remark: string;
      created_at: string;
    }>;
  }>;
  assessments?: Array<{
    _id: string;
    assigned_by: {
      _id: string;
      name: string;
      role: string;
    };
    due_at: string;
    status: string;
  }>;
  default_hr_responses?: Array<{
    question_text: string;
    response: string;
    input_type: string;
    _id: string;
  }>;
  internal_feedback?: Array<{
    feedback_by: {
      _id: string;
      name: string;
      role: string;
    };
    feedback: string;
    _id: string;
    feedback_at: string;
  }>;
  shortlisted: boolean;
  email_verified: boolean;
  flagged_for_deletion: boolean;
  assigned_manager: boolean;
  registration_date: string;
  createdAt: string;
  updatedAt: string;
  last_login?: string;
  __v: number;
  progress_metrics?: {
    stages_completed: number;
    total_assessments: number;
    completed_interviews: number;
    pending_interviews: number;
    documents_uploaded: number;
    feedback_count: number;
    hr_questionnaire_completed: boolean;
    current_stage_duration: number;
  };
}

interface ManagerAllCandidatesProps {
  allCandidates: ManagerCandidate[];
  detailedCandidates: Record<string, DetailedCandidate>;
  loadingDetails: Set<string>;
  expandedCards: Set<string>;
  searchTerm: string;
  setSearchTerm: (value: string) => void;
  statusFilter: string;
  setStatusFilter: (value: string) => void;
  stageFilter: string;
  setStageFilter: (value: string) => void;
  toggleCardExpansion: (candidateId: string) => void;
  copyMeetingLink: (link: string) => void;
  getStatusColor: (status: string) => string;
  getStageColor: (stage: string) => string;
  formatDateTime: (dateString: string) => string;
  formatDate: (dateString: string) => string;
  formatAge: (dateString: string) => number;
}

const ManagerAllCandidates: React.FC<ManagerAllCandidatesProps> = ({
  allCandidates,
  detailedCandidates,
  loadingDetails,
  expandedCards,
  searchTerm,
  setSearchTerm,
  statusFilter,
  setStatusFilter,
  stageFilter,
  setStageFilter,
  toggleCardExpansion,
  copyMeetingLink,
  getStatusColor,
  getStageColor,
  formatDateTime,
  formatDate,
  formatAge,
}) => {
  // Filter functions
  const clearFilters = () => {
    setStatusFilter("all");
    setStageFilter("all");
    setSearchTerm("");
  };

  const hasActiveFilters =
    statusFilter !== "all" || stageFilter !== "all" || searchTerm.length > 0;

  const [copiedDocId, setCopiedDocId] = useState<string | null>(null);

  const copyToClipboard = async (
    url: string,
    docId: string,
    e: React.MouseEvent
  ) => {
    e.stopPropagation();

    try {
      await navigator.clipboard.writeText(url);
      setCopiedDocId(docId);
      toast.success("Document link copied to clipboard");

      setTimeout(() => setCopiedDocId(null), 2000);
    } catch (error) {
      console.error("Failed to copy to clipboard:", error);
      toast.error("Failed to copy link");
    }
  };

  const filteredCandidates = allCandidates.filter((candidate) => {
    const matchesSearch =
      !searchTerm ||
      candidate.first_name?.toLowerCase().includes(searchTerm.toLowerCase()) ||
      candidate.last_name?.toLowerCase().includes(searchTerm.toLowerCase()) ||
      candidate.email?.toLowerCase().includes(searchTerm.toLowerCase()) ||
      candidate.applied_job?.name
        ?.toLowerCase()
        .includes(searchTerm.toLowerCase());

    const matchesStatus =
      statusFilter === "all" || candidate.status === statusFilter;
    const matchesStage =
      stageFilter === "all" || candidate.current_stage === stageFilter;

    return matchesSearch && matchesStatus && matchesStage;
  });

  return (
    <div className="space-y-4">
      {/* Search and Filters for Tracking */}
      <div className="space-y-3">
        {/* Search Bar */}
        <div className="relative">
          <Search className="absolute left-3 top-3 h-4 w-4 text-muted-foreground" />
          <Input
            placeholder="Search candidates by name, email, or position..."
            value={searchTerm}
            onChange={(e) => setSearchTerm(e.target.value)}
            className="pl-10"
          />
        </div>

        {/* Compact Filters Row */}
        <div className="flex flex-col sm:flex-row sm:items-center gap-3 p-3 bg-gray-50 rounded-lg border">
          <div className="flex flex-col sm:flex-row sm:items-center gap-3 flex-1">
            <div className="flex items-center gap-2">
              <span className="text-xs font-medium text-gray-600 min-w-[40px]">
                Status:
              </span>
              <Select value={statusFilter} onValueChange={setStatusFilter}>
                <SelectTrigger className="h-7 text-xs min-w-[100px]">
                  <SelectValue />
                </SelectTrigger>
                <SelectContent>
                  <SelectItem value="all" className="text-xs">
                    All
                  </SelectItem>
                  <SelectItem value="active" className="text-xs">
                    Active
                  </SelectItem>
                  <SelectItem value="hired" className="text-xs">
                    Hired
                  </SelectItem>
                  <SelectItem value="rejected" className="text-xs">
                    Rejected
                  </SelectItem>
                  <SelectItem value="withdrawn" className="text-xs">
                    Withdrawn
                  </SelectItem>
                  <SelectItem value="hold" className="text-xs">
                    Hold
                  </SelectItem>
                </SelectContent>
              </Select>
            </div>

            <div className="flex items-center gap-2">
              <span className="text-xs font-medium text-gray-600 min-w-[35px]">
                Stage:
              </span>
              <Select value={stageFilter} onValueChange={setStageFilter}>
                <SelectTrigger className="h-7 text-xs min-w-[100px]">
                  <SelectValue />
                </SelectTrigger>
                <SelectContent>
<<<<<<< HEAD
                  <SelectItem value="all" className="text-xs">
                    All
                  </SelectItem>
                  <SelectItem value="registered" className="text-xs">
                    Registered
                  </SelectItem>
                  <SelectItem value="hr" className="text-xs">
                    HR Review
                  </SelectItem>
                  <SelectItem value="assessment" className="text-xs">
                    Assessment
                  </SelectItem>
                  <SelectItem value="tech" className="text-xs">
                    Technical
                  </SelectItem>
                  <SelectItem value="manager" className="text-xs">
                    Manager
                  </SelectItem>
                  <SelectItem value="feedback" className="text-xs">
                    Feedback
                  </SelectItem>
=======
                  <SelectItem value="all" className="text-xs">All</SelectItem>
                  <SelectItem value="registered" className="text-xs">Registered</SelectItem>
                  <SelectItem value="hr" className="text-xs">HR Review</SelectItem>
                  <SelectItem value="assessment" className="text-xs">Assessment</SelectItem>
                  <SelectItem value="manager" className="text-xs">Manager</SelectItem>
                  <SelectItem value="feedback" className="text-xs">Feedback</SelectItem>
>>>>>>> a959bf91
                </SelectContent>
              </Select>
            </div>
          </div>

          <div className="flex items-center gap-2">
            <span className="text-xs text-gray-600">
              {filteredCandidates.length} of {allCandidates.length}
            </span>
            {hasActiveFilters && (
              <Button
                variant="ghost"
                size="sm"
                onClick={clearFilters}
                className="h-6 px-2 text-xs"
              >
                <X className="h-3 w-3 mr-1" />
                Clear
              </Button>
            )}
          </div>
        </div>

        {/* Active Filters Display */}
        {hasActiveFilters && (
          <div className="flex flex-wrap gap-1">
            {searchTerm && (
              <Badge
                variant="secondary"
                className="text-xs h-5 px-2 flex items-center gap-1"
              >
                Search: "{searchTerm.substring(0, 20)}
                {searchTerm.length > 20 ? "..." : ""}"
                <Button
                  variant="ghost"
                  size="sm"
                  className="h-3 w-3 p-0 hover:bg-transparent"
                  onClick={() => setSearchTerm("")}
                >
                  <X className="h-2 w-2" />
                </Button>
              </Badge>
            )}
            {statusFilter !== "all" && (
              <Badge
                variant="secondary"
                className="text-xs h-5 px-2 flex items-center gap-1"
              >
                Status: {statusFilter}
                <Button
                  variant="ghost"
                  size="sm"
                  className="h-3 w-3 p-0 hover:bg-transparent"
                  onClick={() => setStatusFilter("all")}
                >
                  <X className="h-2 w-2" />
                </Button>
              </Badge>
            )}
            {stageFilter !== "all" && (
              <Badge
                variant="secondary"
                className="text-xs h-5 px-2 flex items-center gap-1"
              >
                Stage: {stageFilter}
                <Button
                  variant="ghost"
                  size="sm"
                  className="h-3 w-3 p-0 hover:bg-transparent"
                  onClick={() => setStageFilter("all")}
                >
                  <X className="h-2 w-2" />
                </Button>
              </Badge>
            )}
          </div>
        )}
      </div>

      {/* Candidate Tracking Cards - Enhanced */}
      <div className="space-y-4">
        {filteredCandidates.map((candidate) => {
          const isExpanded = expandedCards.has(candidate._id);
          const isLoadingDetail = loadingDetails.has(candidate._id);
          const detailedCandidate = detailedCandidates[candidate._id];

          // Use detailed data if available, otherwise use list data
          const candidateData = detailedCandidate || candidate;

          const metrics = candidate.progress_metrics || {
            stages_completed: 0,
            total_assessments: 0,
            completed_interviews: 0,
            pending_interviews: 0,
            documents_uploaded: 0,
            feedback_count: 0,
            hr_questionnaire_completed: false,
            current_stage_duration: 0,
          };

          return (
            <Card
              key={candidate._id}
              className="overflow-hidden hover:shadow-lg transition-shadow"
            >
              <CardHeader className="pb-3">
                <div className="flex items-start justify-between">
                  {/* Left: Enhanced Candidate Info */}
                  <div className="flex items-center gap-4 flex-1">
                    <div className="relative">
                      <Avatar className="w-12 h-12">
                        <AvatarImage src={candidate.profile_photo_url?.url} />
                        <AvatarFallback>
                          {candidate.first_name?.[0] || "U"}
                          {candidate.last_name?.[0] || "U"}
                        </AvatarFallback>
                      </Avatar>
                      {/* Status indicators */}
                      <div className="absolute -bottom-1 -right-1 flex gap-1">
                        {candidate.email_verified && (
                          <div className="w-3 h-3 bg-green-500 rounded-full flex items-center justify-center">
                            <ShieldCheckIcon className="w-2 h-2 text-white" />
                          </div>
                        )}
                      </div>
                    </div>

                    <div className="flex-1 min-w-0">
                      <div className="flex items-center gap-2 mb-1">
                        <h3
                          className={`text-lg font-semibold truncate 
                        ${
                          candidate.status === "rejected"
                            ? "line-through text-red-600 opacity-75"
                            : candidate.status === "hired"
                            ? "text-green-700 font-bold animate-pulse"
                            : ""
                        }`}
                        >
                          {candidate.status === "hired" && "🎉 "}
                          {candidate.first_name} {candidate.last_name || "User"}
                        </h3>
                        <Badge className={getStatusColor(candidate.status)}>
                          {candidate.status === "active" ? (
                            <Circle className="w-3 h-3 mr-1" />
                          ) : candidate.status === "hold" ? (
                            <CirclePause className="w-3 h-3 mr-1" />
                          ) : candidate.status === "rejected" ? (
                            <CircleX className="w-3 h-3 mr-1" />
                          ) : candidate.status === "hired" ? (
                            <CircleCheck className="w-3 h-3 mr-1" />
                          ) : null}
                          {candidate.status}
                        </Badge>
                        <Badge
                          className={getStageColor(candidate.current_stage)}
                        >
                          <StageCircle currentStage={candidate.current_stage} />
                          {candidate.current_stage?.toUpperCase()}
                        </Badge>
                      </div>

                      <div className="flex items-center gap-4 text-sm text-muted-foreground mb-2">
                        <div className="flex items-center gap-1">
                          <Mail className="h-3 w-3" />
                          {candidate.email || "No email"}
                        </div>
                        {candidate.phone && (
                          <div className="flex items-center gap-1">
                            <Phone className="h-3 w-3" />
                            {candidate.phone}
                          </div>
                        )}
                      </div>

                      <div className="text-sm font-medium text-blue-600 mb-2">
                        {candidate.applied_job?.name || "No job specified"}
                      </div>
                    </div>
                  </div>

                  {/* Right: Enhanced Quick Stats and Actions */}
                  <div className="flex items-center gap-4 ml-4">
                    {/* Quick Stats */}
                    <div className="grid grid-cols-2 gap-3 text-xs">
                      <div className="flex items-center gap-1 text-blue-600">
                        <Video className="h-3 w-3" />
                        <span>
                          {metrics.completed_interviews +
                            metrics.pending_interviews}
                        </span>
                      </div>
                      <div className="flex items-center gap-1 text-green-600">
                        <FileText className="h-3 w-3" />
                        <span>{metrics.documents_uploaded}</span>
                      </div>
                      <div className="flex items-center gap-1 text-purple-600">
                        <BarChart3 className="h-3 w-3" />
                        <span>{metrics.total_assessments}</span>
                      </div>
                      <div className="flex items-center gap-1 text-orange-600">
                        <MessageSquare className="h-3 w-3" />
                        <span>{metrics.feedback_count}</span>
                      </div>
                    </div>

                    {/* Stage Duration */}
                    <div className="text-right">
                      <div className="text-xs text-muted-foreground">
                        Current Stage
                      </div>
                      <div className="text-sm font-medium">
                        {metrics.current_stage_duration} days
                      </div>
                    </div>

                    <Button
                      size="sm"
                      variant="outline"
                      onClick={() => toggleCardExpansion(candidate._id)}
                      disabled={isLoadingDetail}
                    >
                      {isLoadingDetail ? (
                        <Loader2 className="h-4 w-4 animate-spin" />
                      ) : isExpanded ? (
                        <ChevronDown className="h-4 w-4" />
                      ) : (
                        <ChevronRight className="h-4 w-4" />
                      )}
                    </Button>
                  </div>
                </div>
              </CardHeader>

              {/* Expanded Content for Tracking - Enhanced with detailed API data */}
              {isExpanded && (
                <CardContent className="pt-0 border-t">
                  {isLoadingDetail ? (
                    <div className="flex items-center justify-center py-8">
                      <Loader2 className="h-8 w-8 animate-spin mr-2" />
                      <span>Loading candidate details...</span>
                    </div>
                  ) : (
                    <div className="grid grid-cols-1 lg:grid-cols-2 gap-6">
                      {/* Personal Details - Compact */}
                      <div>
                        <h4 className="font-semibold mb-3 flex items-center gap-2">
                          <UserIcon className="h-4 w-4 text-gray-600" />
                          Personal Details
                        </h4>
                        <div className="space-y-2 p-3 bg-gray-50 rounded-lg text-sm">
                          <div>
                            <strong>Age:</strong>{" "}
                            {formatAge(candidate.date_of_birth)} years
                          </div>
                          <div>
                            <strong>Gender:</strong> {candidate.gender}
                          </div>
                          <div>
                            <strong>Address:</strong> {candidate.address}
                          </div>
                          <div>
                            <strong>Registered:</strong>{" "}
                            {formatDate(candidate.registration_date)}
                          </div>
                        </div>
                      </div>

                      {/* HR Responses - Compact */}
                      {candidateData.default_hr_responses &&
                        candidateData.default_hr_responses.length > 0 && (
                          <div>
                            <h4 className="font-semibold mb-3 flex items-center gap-2">
                              <MessageSquare className="h-4 w-4 text-purple-600" />
                              HR Responses
                            </h4>
                            <div className="space-y-2">
                              {candidateData.default_hr_responses
                                .slice(0, 2)
                                .map((response) => (
                                  <div
                                    key={response._id}
                                    className="p-2 bg-purple-50 rounded border border-purple-100"
                                  >
                                    <div className="text-xs font-medium text-purple-800 mb-1">
                                      {response.question_text?.substring(0, 40)}
                                      ...
                                    </div>
                                    <div className="text-xs text-gray-700">
                                      {response.response?.substring(0, 60)}...
                                    </div>
                                  </div>
                                ))}
                            </div>
                          </div>
                        )}

                      {/* Documents Section - Enhanced with detailed data */}
                      {detailedCandidate?.documents &&
                        detailedCandidate.documents.length > 0 && (
                          <div>
                            <h4 className="font-semibold mb-3 flex items-center gap-2">
                              <FileText className="h-4 w-4 text-emerald-600" />
                              Documents
                            </h4>
                            <div className="space-y-2">
                              {detailedCandidate.documents
                                .slice(0, 3)
                                .map((document) => (
                                  <div
                                    key={document._id}
                                    className="p-2 bg-emerald-50 rounded border border-emerald-100"
                                  >
                                    <div className="flex justify-between items-center">
                                      <span className="text-sm font-medium text-emerald-800 truncate">
                                        {document.document_type}
                                      </span>
                                      {document.document_url && (
                                        <Button
                                          size="sm"
                                          variant="outline"
                                          onClick={() =>
                                            window.open(
                                              document.document_url,
                                              "_blank"
                                            )
                                          }
                                          className="h-6 w-6 p-0 text-emerald-600 hover:text-emerald-700"
                                        >
                                          <ExternalLink className="h-3 w-3" />
                                        </Button>
                                      )}
                                    </div>
                                  </div>
                                ))}
                            </div>
                          </div>
                        )}

                      {/* Assessments - Compact */}
                      {candidateData.assessments &&
                        candidateData.assessments.length > 0 && (
                          <div>
                            <h4 className="font-semibold mb-3 flex items-center gap-2">
                              <BarChart3 className="h-4 w-4 text-indigo-600" />
                              Assessments
                            </h4>
                            <div className="space-y-2">
                              {candidateData.assessments.map((assessment) => (
                                <div
                                  key={assessment._id}
                                  className="p-2 bg-indigo-50 rounded border border-indigo-100"
                                >
                                  <div className="flex justify-between items-center mb-1">
                                    <span className="text-sm font-medium text-indigo-800">
                                      Assessment
                                    </span>
                                    <Badge
                                      variant="outline"
                                      className="text-indigo-700 border-indigo-300 text-xs"
                                    >
                                      {assessment.status}
                                    </Badge>
                                  </div>
                                  <div className="text-xs text-indigo-600">
                                    By: {assessment.assigned_by.name}
                                  </div>
                                </div>
                              ))}
                            </div>
                          </div>
                        )}

                      {/* Stage History - Enhanced with detailed data */}
                      {detailedCandidate?.stage_history &&
                        detailedCandidate.stage_history.length > 0 && (
                          <div className="lg:col-span-2">
                            <h4 className="font-semibold mb-3 flex items-center gap-2">
                              <ArrowRight className="h-4 w-4 text-gray-600" />
                              Stage History
                            </h4>
                            <div className="space-y-2">
                              {detailedCandidate.stage_history
                                .slice(-4)
                                .map((stage) => (
                                  <div
                                    key={stage._id}
                                    className="p-2 bg-gray-50 rounded border border-gray-200"
                                  >
                                    <div className="flex items-center justify-between mb-1">
                                      <div className="flex items-center gap-2">
                                        <span className="px-2 py-1 bg-blue-100 text-blue-700 rounded text-xs">
                                          {stage.from_stage || "Start"}
                                        </span>
                                        <ArrowRight className="h-3 w-3 text-gray-400" />
                                        <span className="px-2 py-1 bg-green-100 text-green-700 rounded text-xs">
                                          {stage.to_stage}
                                        </span>
                                      </div>
                                      <span className="text-xs text-muted-foreground">
                                        {formatDate(stage.changed_at)}
                                      </span>
                                    </div>
                                    {stage.remarks && (
                                      <div className="text-xs text-gray-600 italic">
                                        "{stage.remarks}"
                                      </div>
                                    )}
                                  </div>
                                ))}
                            </div>
                          </div>
                        )}

                      {/* Internal Feedback - Compact */}
                      {candidateData.internal_feedback &&
                        candidateData.internal_feedback.length > 0 && (
                          <div className="lg:col-span-2">
                            <h4 className="font-semibold mb-3 flex items-center gap-2">
                              <MessageSquare className="h-4 w-4 text-orange-600" />
                              Internal Feedback
                            </h4>
                            <div className="space-y-2">
                              {candidateData.internal_feedback
                                .slice(0, 3)
                                .map((feedback) => (
                                  <div
                                    key={feedback._id}
                                    className="p-3 bg-orange-50 rounded border border-orange-100"
                                  >
                                    <div className="flex items-center justify-between mb-1">
                                      <div className="flex items-center gap-2">
                                        <span className="text-sm font-medium text-orange-800">
                                          {feedback.feedback_by.name}
                                        </span>
                                        <Badge
                                          variant="outline"
                                          className="text-xs"
                                        >
                                          {feedback.feedback_at?.toUpperCase()}
                                        </Badge>
                                      </div>
                                    </div>
                                    <div className="text-sm text-gray-700">
                                      {feedback.feedback}
                                    </div>
                                  </div>
                                ))}
                            </div>
                          </div>
                        )}

                      {/* Documents */}
                      {candidateData.documents &&
                        candidateData.documents?.length > 0 && (
                          <div className="lg:col-span-2">
                            <h4 className="font-semibold mb-3 flex items-center gap-2">
                              <FileText className="h-4 w-4 text-emerald-600" />
                              All Documents
                            </h4>
                            <div className="grid grid-cols-1 sm:grid-cols-2 md:grid-cols-3 xl:grid-cols-4 gap-4">
                              {[
                                ...(candidateData.documents || []),
                                // Safe access to hired_docs - only if it exists on DetailedCandidate
                                ...("hired_docs" in candidateData &&
                                candidateData.hired_docs
                                  ? candidateData.hired_docs
                                  : []),
                              ].map((doc) => {
                                const isImage =
                                  /\.(jpg|jpeg|png|gif|webp)$/i.test(
                                    doc.document_url
                                  );
                                const isPDF = /\.pdf$/i.test(doc.document_url);

                                const pdfThumbUrl = isPDF
                                  ? doc.document_url
                                      .replace("/upload/", "/upload/pg_1/")
                                      .replace(/\.pdf$/i, ".jpg")
                                  : null;

                                // Determine if this is a hired document
                                const isHiredDoc =
                                  "hired_docs" in candidateData &&
                                  candidateData.hired_docs?.some(
                                    (hiredDoc) => hiredDoc._id === doc._id
                                  );

                                return (
                                  <div
                                    key={doc._id}
                                    className="group relative border rounded-lg overflow-hidden shadow-sm hover:shadow-md transition cursor-pointer bg-white dark:bg-gray-800"
                                    onClick={() =>
                                      window.open(doc.document_url, "_blank")
                                    }
                                  >
                                    {/* Document Type Badge */}
                                    <div className="absolute top-2 left-2 z-10">
                                      <Badge
                                        variant={
                                          isHiredDoc ? "default" : "secondary"
                                        }
                                        className="text-xs"
                                      >
                                        {isHiredDoc
                                          ? "Hired Doc"
                                          : "Regular Doc"}
                                      </Badge>
                                    </div>

                                    {/* Copy Button */}
                                    <div className="absolute top-2 right-2 z-10 opacity-0 group-hover:opacity-100 transition-opacity">
                                      <Button
                                        size="sm"
                                        variant="secondary"
                                        className="h-8 w-8 p-0 bg-white/90 hover:bg-white shadow-sm"
                                        onClick={(e) =>
                                          copyToClipboard(
                                            doc.document_url,
                                            doc._id,
                                            e
                                          )
                                        }
                                        title="Copy document link"
                                      >
                                        {copiedDocId === doc._id ? (
                                          <Check className="w-4 h-4 text-green-600" />
                                        ) : (
                                          <Copy className="w-4 h-4 text-gray-600" />
                                        )}
                                      </Button>
                                    </div>

                                    {/* Document Preview */}
                                    <div className="h-48 bg-gray-100 dark:bg-gray-700 flex items-center justify-center overflow-hidden">
                                      {isImage ? (
                                        <img
                                          src={doc.document_url}
                                          alt={doc.document_type}
                                          className="w-full h-full object-cover object-top group-hover:scale-105 transition-transform"
                                        />
                                      ) : isPDF ? (
                                        <img
                                          src={pdfThumbUrl!}
                                          alt={`${doc.document_type} preview`}
                                          className="w-full h-full object-cover object-top group-hover:scale-105 transition-transform"
                                          onError={(e) => {
                                            e.currentTarget.src =
                                              "https://via.placeholder.com/300x200?text=PDF+Preview+Not+Available";
                                          }}
                                        />
                                      ) : (
                                        <div className="flex flex-col items-center text-gray-500">
                                          <FileText className="w-10 h-10 mb-2" />
                                          <span className="text-xs text-center px-2">
                                            {doc.document_type}
                                          </span>
                                        </div>
                                      )}
                                    </div>

                                    {/* Document Info */}
                                    <div className="p-3">
                                      <p className="text-sm font-medium truncate capitalize mb-1">
                                        {doc.document_type}
                                      </p>
                                      <p className="text-xs text-gray-500 truncate">
                                        Click to view document
                                      </p>
                                    </div>
                                  </div>
                                );
                              })}
                            </div>
                          </div>
                        )}

                      {/* Interviews Section - Enhanced with detailed data */}
                      {detailedCandidate?.interviews &&
                        detailedCandidate.interviews.length > 0 && (
                          <div className="lg:col-span-2">
                            <h4 className="font-semibold mb-3 flex items-center gap-2">
                              <Video className="h-4 w-4 text-blue-600" />
                              Interviews ({detailedCandidate.interviews.length})
                            </h4>
                            <div className="space-y-3">
                              {detailedCandidate.interviews.map((interview) => (
                                <div
                                  key={interview._id}
                                  className="p-3 bg-blue-50 rounded border border-blue-100"
                                >
                                  <div className="flex justify-between items-start mb-2">
                                    <div>
                                      <div className="font-medium text-blue-800">
                                        {interview.title || "Interview"}
                                      </div>
                                      <div className="text-xs text-muted-foreground">
                                        Status: {interview.status}
                                      </div>
                                    </div>
                                    {interview.meeting_link && (
                                      <div className="flex gap-2">
                                        <Button
                                          size="sm"
                                          variant="outline"
                                          onClick={() =>
                                            copyMeetingLink(
                                              interview.meeting_link!
                                            )
                                          }
                                          className="h-6 w-6 p-0 text-blue-600"
                                        >
                                          <Copy className="h-3 w-3" />
                                        </Button>
                                        <Button
                                          size="sm"
                                          variant="outline"
                                          onClick={() =>
                                            window.open(
                                              interview.meeting_link,
                                              "_blank"
                                            )
                                          }
                                          className="h-6 w-6 p-0 text-blue-600"
                                        >
                                          <ExternalLink className="h-3 w-3" />
                                        </Button>
                                      </div>
                                    )}
                                  </div>
                                  {interview.scheduled_at && (
                                    <div className="text-xs text-blue-600">
                                      Scheduled:{" "}
                                      {formatDateTime(interview.scheduled_at)}
                                    </div>
                                  )}
                                </div>
                              ))}
                            </div>
                          </div>
                        )}
                    </div>
                  )}
                </CardContent>
              )}
            </Card>
          );
        })}
      </div>
    </div>
  );
};

export default ManagerAllCandidates;<|MERGE_RESOLUTION|>--- conflicted
+++ resolved
@@ -419,36 +419,12 @@
                   <SelectValue />
                 </SelectTrigger>
                 <SelectContent>
-<<<<<<< HEAD
-                  <SelectItem value="all" className="text-xs">
-                    All
-                  </SelectItem>
-                  <SelectItem value="registered" className="text-xs">
-                    Registered
-                  </SelectItem>
-                  <SelectItem value="hr" className="text-xs">
-                    HR Review
-                  </SelectItem>
-                  <SelectItem value="assessment" className="text-xs">
-                    Assessment
-                  </SelectItem>
-                  <SelectItem value="tech" className="text-xs">
-                    Technical
-                  </SelectItem>
-                  <SelectItem value="manager" className="text-xs">
-                    Manager
-                  </SelectItem>
-                  <SelectItem value="feedback" className="text-xs">
-                    Feedback
-                  </SelectItem>
-=======
                   <SelectItem value="all" className="text-xs">All</SelectItem>
                   <SelectItem value="registered" className="text-xs">Registered</SelectItem>
                   <SelectItem value="hr" className="text-xs">HR Review</SelectItem>
                   <SelectItem value="assessment" className="text-xs">Assessment</SelectItem>
                   <SelectItem value="manager" className="text-xs">Manager</SelectItem>
                   <SelectItem value="feedback" className="text-xs">Feedback</SelectItem>
->>>>>>> a959bf91
                 </SelectContent>
               </Select>
             </div>
